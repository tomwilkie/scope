--- conflicted
+++ resolved
@@ -26,19 +26,11 @@
 		MetricRow{ID: docker.MemoryUsage, Format: filesizeFormat},
 	)
 	hostNodeMetrics = renderMetrics(
-<<<<<<< HEAD
-		MetricRow{ID: host.CPUUsage, Label: "CPU", Format: percentFormat},
-		MetricRow{ID: host.MemoryUsage, Label: "Memory", Format: filesizeFormat},
-		MetricRow{ID: host.Load1, Label: "Load (1m)", Format: defaultFormat, Group: "load"},
-		MetricRow{ID: host.Load5, Label: "Load (5m)", Format: defaultFormat, Group: "load"},
-		MetricRow{ID: host.Load15, Label: "Load (15m)", Format: defaultFormat, Group: "load"},
-=======
 		MetricRow{ID: host.CPUUsage, Format: percentFormat},
-		MetricRow{ID: host.MemUsage, Format: filesizeFormat},
+		MetricRow{ID: host.MemoryUsage, Format: filesizeFormat},
 		MetricRow{ID: host.Load1, Format: defaultFormat, Group: "load"},
 		MetricRow{ID: host.Load5, Format: defaultFormat, Group: "load"},
 		MetricRow{ID: host.Load15, Format: defaultFormat, Group: "load"},
->>>>>>> e31520dd
 	)
 )
 
